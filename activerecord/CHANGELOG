--- conflicted
+++ resolved
@@ -1,15 +1,13 @@
 *Rails 3.1.0 (unreleased)*
 
-<<<<<<< HEAD
 * Associations with a :through option can now use *any* association as the
   through or source association, including other associations which have a
   :through option and has_and_belongs_to_many associations
 
   [Jon Leighton]
-=======
+
 * The configuration for the current database connection is now accessible via
   ActiveRecord::Base.connection_config. [fxn]
->>>>>>> 74818a35
 
 * limits and offsets are removed from COUNT queries unless both are supplied.
   For example:
