--- conflicted
+++ resolved
@@ -1,4 +1,10 @@
-<<<<<<< HEAD
+*   Fixed automatic maintaining test schema to properly handle sql structure
+    schema format.
+
+    Fixes #15394.
+
+    *Wojciech Wnętrzak*
+
 *   Pluck now works when selecting columns from different tables with the same
     name.
 
@@ -77,12 +83,6 @@
 *   New records remain new after YAML serialization.
 
     *Sean Griffin*
-=======
-*   Fixed automatic maintaining test schema to properly handle sql structure
-    schema format. Fixes #15394.
-
-    *Wojciech Wnętrzak*
->>>>>>> ad42aaed
 
 *   PostgreSQL support default values for enum types. Fixes #7814.
 
