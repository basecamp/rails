## Rails 4.0.0 (unreleased) ##

<<<<<<< HEAD
*   `rename_index` can be used inside a `change_table` block.

        change_table :accounts do |t|
          t.rename_index :user_id, :account_id
        end

    *Jarek Radosz*
=======
*   Don't change STI type when calling ActiveRecord::Base#becomes, add
    ActiveRecord::Base#becomes!

    See #3023.

    *Thomas Hollstegge*
>>>>>>> 70fa756d

*   `#pluck` can be used on a relation with `select` clause. Fix #7551

    Example:

        Topic.select([:approved, :id]).order(:id).pluck(:id)

    *Yves Senn*

*   Do not create useless database transaction when building `has_one` association.

    Example:

        User.has_one :profile
        User.new.build_profile

    *Bogdan Gusiev*

*   `:counter_cache` option for `has_many` associations to support custom named counter caches.
    Fix #7993

    *Yves Senn*

*   Deprecate the possibility to pass a string as third argument of `add_index`.
    Pass `unique: true` instead.

        add_index(:users, :organization_id, unique: true)

    *Rafael Mendonça França*

*   Raise an `ArgumentError` when passing an invalid option to `add_index`.

    *Rafael Mendonça França*

*   Fix `find_in_batches` crashing when IDs are strings and start option is not specified.

    *Alexis Bernard*

*   `AR::Base#attributes_before_type_cast` now returns unserialized values for serialized attributes.

    *Nikita Afanasenko*

*   Use query cache/uncache when using `DATABASE_URL`.
    Fix #6951.

    *kennyj*

*   Added `#none!` method for mutating `ActiveRecord::Relation` objects to a NullRelation.
    It acts like `#none` but modifies relation in place.

    *Juanjo Bazán*

*   Fix bug where `update_columns` and `update_column` would not let you update the primary key column.

    *Henrik Nyh*

*   The `create_table` method raises an `ArgumentError` when the primary key column is redefined.
    Fix #6378

    *Yves Senn*

*   `ActiveRecord::AttributeMethods#[]` raises `ActiveModel::MissingAttributeError`
    error if the given attribute is missing. Fixes #5433.

        class Person < ActiveRecord::Base
          belongs_to :company
        end

        # Before:
        person = Person.select('id').first
        person[:name]       # => nil
        person.name         # => ActiveModel::MissingAttributeError: missing_attribute: name
        person[:company_id] # => nil
        person.company      # => nil

        # After:
        person = Person.select('id').first
        person[:name]       # => ActiveModel::MissingAttributeError: missing_attribute: name
        person.name         # => ActiveModel::MissingAttributeError: missing_attribute: name
        person[:company_id] # => ActiveModel::MissingAttributeError: missing_attribute: company_id
        person.company      # => ActiveModel::MissingAttributeError: missing_attribute: company_id

    *Francesco Rodriguez*

*   Small binary fields use the `VARBINARY` MySQL type, instead of `TINYBLOB`.

    *Victor Costan*

*   Decode URI encoded attributes on database connection URLs.

    *Shawn Veader*

*   Add `find_or_create_by`, `find_or_create_by!` and
    `find_or_initialize_by` methods to `Relation`.

    These are similar to the `first_or_create` family of methods, but
    the behaviour when a record is created is slightly different:

        User.where(first_name: 'Penélope').first_or_create

    will execute:

        User.where(first_name: 'Penélope').create

    Causing all the `create` callbacks to execute within the context of
    the scope. This could affect queries that occur within callbacks.

        User.find_or_create_by(first_name: 'Penélope')

    will execute:

        User.create(first_name: 'Penélope')

    Which obviously does not affect the scoping of queries within
    callbacks.

    The `find_or_create_by` version also reads better, frankly.

    If you need to add extra attributes during create, you can do one of:

        User.create_with(active: true).find_or_create_by(first_name: 'Jon')
        User.find_or_create_by(first_name: 'Jon') { |u| u.active = true }

    The `first_or_create` family of methods have been nodoc'ed in favour
    of this API. They may be deprecated in the future but their
    implementation is very small and it's probably not worth putting users
    through lots of annoying deprecation warnings.

    *Jon Leighton*

*   Fix bug with presence validation of associations. Would incorrectly add duplicated errors
    when the association was blank. Bug introduced in 1fab518c6a75dac5773654646eb724a59741bc13.

    *Scott Willson*

*   Fix bug where sum(expression) returns string '0' for no matching records.
    Fixes #7439

    *Tim Macfarlane*

*   PostgreSQL adapter correctly fetches default values when using multiple schemas and domains in a db. Fixes #7914

    *Arturo Pie*

*   Learn ActiveRecord::QueryMethods#order work with hash arguments

    When symbol or hash passed we convert it to Arel::Nodes::Ordering.
    If we pass invalid direction(like name: :DeSc) ActiveRecord::QueryMethods#order will raise an exception

        User.order(:name, email: :desc)
        # SELECT "users".* FROM "users" ORDER BY "users"."name" ASC, "users"."email" DESC

    *Tima Maslyuchenko*

*   Rename `ActiveRecord::Fixtures` class to `ActiveRecord::FixtureSet`.
    Instances of this class normally hold a collection of fixtures (records)
    loaded either from a single YAML file, or from a file and a folder
    with the same name.  This change make the class name singular and makes
    the class easier to distinguish from the modules like
    `ActiveRecord::TestFixtures`, which operates on multiple fixture sets,
    or `DelegatingFixtures`, `::Fixtures`, etc.,
    and from the class `ActiveRecord::Fixture`, which corresponds to a single
    fixture.

    *Alexey Muranov*

*   The postgres adapter now supports tables with capital letters.
    Fix #5920

    *Yves Senn*

*   `CollectionAssociation#count` returns `0` without querying if the
    parent record is not persisted.

    Before:

        person.pets.count
        # SELECT COUNT(*) FROM "pets" WHERE "pets"."person_id" IS NULL
        # => 0

    After:

        person.pets.count
        # fires without sql query
        # => 0

    *Francesco Rodriguez*

*   Fix `reset_counters` crashing on `has_many :through` associations.
    Fix #7822.

    *lulalala*

*   Support for partial inserts.

    When inserting new records, only the fields which have been changed
    from the defaults will actually be included in the INSERT statement.
    The other fields will be populated by the database.

    This is more efficient, and also means that it will be safe to
    remove database columns without getting subsequent errors in running
    app processes (so long as the code in those processes doesn't
    contain any references to the removed column).

    The `partial_updates` configuration option is now renamed to
    `partial_writes` to reflect the fact that it now impacts both inserts
    and updates.

    *Jon Leighton*

*   Allow before and after validations to take an array of lifecycle events

    *John Foley*

*   Support for specifying transaction isolation level

    If your database supports setting the isolation level for a transaction, you can set
    it like so:

        Post.transaction(isolation: :serializable) do
          # ...
        end

    Valid isolation levels are:

    * `:read_uncommitted`
    * `:read_committed`
    * `:repeatable_read`
    * `:serializable`

    You should consult the documentation for your database to understand the
    semantics of these different levels:

    * http://www.postgresql.org/docs/9.1/static/transaction-iso.html
    * https://dev.mysql.com/doc/refman/5.0/en/set-transaction.html

    An `ActiveRecord::TransactionIsolationError` will be raised if:

    * The adapter does not support setting the isolation level
    * You are joining an existing open transaction
    * You are creating a nested (savepoint) transaction

    The mysql, mysql2 and postgresql adapters support setting the transaction
    isolation level. However, support is disabled for mysql versions below 5,
    because they are affected by a bug (http://bugs.mysql.com/bug.php?id=39170)
    which means the isolation level gets persisted outside the transaction.

    *Jon Leighton*

*   `ActiveModel::ForbiddenAttributesProtection` is included by default
    in Active Record models. Check the docs of `ActiveModel::ForbiddenAttributesProtection`
    for more details.

    *Guillermo Iguaran*

*   Remove integration between Active Record and
    `ActiveModel::MassAssignmentSecurity`, `protected_attributes` gem
    should be added to use `attr_accessible`/`attr_protected`. Mass
    assignment options has been removed from all the AR methods that
    used it (ex. `AR::Base.new`, `AR::Base.create`, `AR::Base#update_attributes`, etc).

    *Guillermo Iguaran*

*   Fix the return of querying with an empty hash.
    Fix #6971.

        User.where(token: {})

    Before:

        #=> SELECT * FROM users;

    After:

        #=> SELECT * FROM users WHERE 1 = 2;

    *Damien Mathieu*

*   Fix creation of through association models when using `collection=[]`
    on a `has_many :through` association from an unsaved model.
    Fix #7661.

    *Ernie Miller*

*   Explain only normal CRUD sql (select / update / insert / delete).
    Fix problem that explains unexplainable sql.
    Closes #7544 #6458.

    *kennyj*

*   You can now override the generated accessor methods for stored attributes
    and reuse the original behavior with `read_store_attribute` and `write_store_attribute`,
    which are counterparts to `read_attribute` and `write_attribute`.

    *Matt Jones*

*   Accept belongs_to (including polymorphic) association keys in queries.

    The following queries are now equivalent:

        Post.where(author: author)
        Post.where(author_id: author)

        PriceEstimate.where(estimate_of: treasure)
        PriceEstimate.where(estimate_of_type: 'Treasure', estimate_of_id: treasure)

    *Peter Brown*

*   Use native `mysqldump` command instead of `structure_dump` method
    when dumping the database structure to a sql file. Fixes #5547.

    *kennyj*

*   PostgreSQL inet and cidr types are converted to `IPAddr` objects.

    *Dan McClain*

*   PostgreSQL array type support. Any datatype can be used to create an
    array column, with full migration and schema dumper support.

    To declare an array column, use the following syntax:

        create_table :table_with_arrays do |t|
          t.integer :int_array, array: true
          # integer[]
          t.integer :int_array, array: true, length: 2
          # smallint[]
          t.string :string_array, array: true, length: 30
          # char varying(30)[]
        end

    This respects any other migration detail (limits, defaults, etc).
    Active Record will serialize and deserialize the array columns on
    their way to and from the database.

    One thing to note: PostgreSQL does not enforce any limits on the
    number of elements, and any array can be multi-dimensional. Any
    array that is multi-dimensional must be rectangular (each sub array
    must have the same number of elements as its siblings).

    If the `pg_array_parser` gem is available, it will be used when
    parsing PostgreSQL's array representation.

    *Dan McClain*

*   Attribute predicate methods, such as `article.title?`, will now raise
    `ActiveModel::MissingAttributeError` if the attribute being queried for
    truthiness was not read from the database, instead of just returning `false`.

    *Ernie Miller*

*   `ActiveRecord::SchemaDumper` uses Ruby 1.9 style hash, which means that the
    schema.rb file will be generated using this new syntax from now on.

    *Konstantin Shabanov*

*   Map interval with precision to string datatype in PostgreSQL. Fixes #7518.

    *Yves Senn*

*   Fix eagerly loading associations without primary keys. Fixes #4976.

    *Kelley Reynolds*

*   Rails now raise an exception when you're trying to run a migration that has an invalid
    file name. Only lower case letters, numbers, and '_' are allowed in migration's file name.
    Please see #7419 for more details.

    *Jan Bernacki*

*   Fix bug when calling `store_accessor` multiple times.
    Fixes #7532.

    *Matt Jones*

*   Fix store attributes that show the changes incorrectly.
    Fixes #7532.

    *Matt Jones*

*   Fix `ActiveRecord::Relation#pluck` when columns or tables are reserved words.

    *Ian Lesperance*

*   Allow JSON columns to be created in PostgreSQL and properly encoded/decoded.
    to/from database.

    *Dickson S. Guedes*

*   Fix time column type casting for invalid time string values to correctly return `nil`.

    *Adam Meehan*

*   Allow to pass Symbol or Proc into `:limit` option of #accepts_nested_attributes_for.

    *Mikhail Dieterle*

*   ActiveRecord::SessionStore has been extracted from Active Record as `activerecord-session_store`
    gem. Please read the `README.md` file on the gem for the usage.

    *Prem Sichanugrist*

*   Fix `reset_counters` when there are multiple `belongs_to` association with the
    same foreign key and one of them have a counter cache.
    Fixes #5200.

    *Dave Desrochers*

*   `serialized_attributes` and `_attr_readonly` become class method only. Instance reader methods are deprecated.

    *kennyj*

*   Round usec when comparing timestamp attributes in the dirty tracking.
    Fixes #6975.

    *kennyj*

*   Use inversed parent for first and last child of has_many association.

    *Ravil Bayramgalin*

*   Fix Column.microseconds and Column.fast_string_to_date to avoid converting
    timestamp seconds to a float, since it occasionally results in inaccuracies
    with microsecond-precision times. Fixes #7352.

    *Ari Pollak*

*   Fix AR#dup to nullify the validation errors in the dup'ed object. Previously the original
    and the dup'ed object shared the same errors.

    *Christian Seiler*

*   Raise `ArgumentError` if list of attributes to change is empty in `update_all`.

    *Roman Shatsov*

*   Fix AR#create to return an unsaved record when AR::RecordInvalid is
    raised. Fixes #3217.

    *Dave Yeu*

*   Fixed table name prefix that is generated in engines for namespaced models.

    *Wojciech Wnętrzak*

*   Make sure `:environment` task is executed before `db:schema:load` or `db:structure:load`.
    Fixes #4772.

    *Seamus Abshere*

*   Allow Relation#merge to take a proc.

    This was requested by DHH to allow creating of one's own custom
    association macros.

    For example:

        module Commentable
          def has_many_comments(extra)
            has_many :comments, -> { where(:foo).merge(extra) }
          end
        end

        class Post < ActiveRecord::Base
          extend Commentable
          has_many_comments -> { where(:bar) }
        end

    *Jon Leighton*

*   Add CollectionProxy#scope.

    This can be used to get a Relation from an association.

    Previously we had a #scoped method, but we're deprecating that for
    AR::Base, so it doesn't make sense to have it here.

    This was requested by DHH, to facilitate code like this:

        Project.scope.order('created_at DESC').page(current_page).tagged_with(@tag).limit(5).scoping do
          @topics      = @project.topics.scope
          @todolists   = @project.todolists.scope
          @attachments = @project.attachments.scope
          @documents   = @project.documents.scope
        end

    *Jon Leighton*

*   Add `Relation#load`.

    This method explicitly loads the records and then returns `self`.

    Rather than deciding between "do I want an array or a relation?",
    most people are actually asking themselves "do I want to eager load
    or lazy load?" Therefore, this method provides a way to explicitly
    eager-load without having to switch from a `Relation` to an array.

    Example:

        @posts = Post.where(published: true).load

    *Jon Leighton*

*   `Relation#order`: make new order prepend old one.

        User.order("name asc").order("created_at desc")
        # SELECT * FROM users ORDER BY created_at desc, name asc

    This also affects order defined in `default_scope` or any kind of associations.

    *Bogdan Gusiev*

*   `Model.all` now returns an `ActiveRecord::Relation`, rather than an
    array of records. Use `Relation#to_a` if you really want an array.

    In some specific cases, this may cause breakage when upgrading.
    However in most cases the `ActiveRecord::Relation` will just act as a
    lazy-loaded array and there will be no problems.

    Note that calling `Model.all` with options (e.g.
    `Model.all(conditions: '...')` was already deprecated, but it will
    still return an array in order to make the transition easier.

    `Model.scoped` is deprecated in favour of `Model.all`.

    `Relation#all` still returns an array, but is deprecated (since it
    would serve no purpose if we made it return a `Relation`).

    *Jon Leighton*

*   `:finder_sql` and `:counter_sql` options on collection associations
    are deprecated. Please transition to using scopes.

    *Jon Leighton*

*   `:insert_sql` and `:delete_sql` options on `has_and_belongs_to_many`
    associations are deprecated. Please transition to using `has_many
    :through`.

    *Jon Leighton*

*   Added `#update_columns` method which updates the attributes from
    the passed-in hash without calling save, hence skipping validations and
    callbacks. `ActiveRecordError` will be raised when called on new objects
    or when at least one of the attributes is marked as read only.

        post.attributes # => {"id"=>2, "title"=>"My title", "body"=>"My content", "author"=>"Peter"}
        post.update_columns(title: 'New title', author: 'Sebastian') # => true
        post.attributes # => {"id"=>2, "title"=>"New title", "body"=>"My content", "author"=>"Sebastian"}

    *Sebastian Martinez + Rafael Mendonça França*

*   The migration generator now creates a join table with (commented) indexes every time
    the migration name contains the word `join_table`:

        rails g migration create_join_table_for_artists_and_musics artist_id:index music_id

    *Aleksey Magusev*

*   Add `add_reference` and `remove_reference` schema statements. Aliases, `add_belongs_to`
    and `remove_belongs_to` are acceptable. References are reversible.

    Examples:

        # Create a user_id column
        add_reference(:products, :user)
        # Create a supplier_id, supplier_type columns and appropriate index
        add_reference(:products, :supplier, polymorphic: true, index: true)
        # Remove polymorphic reference
        remove_reference(:products, :supplier, polymorphic: true)

    *Aleksey Magusev*

*   Add `:default` and `:null` options to `column_exists?`.

        column_exists?(:testings, :taggable_id, :integer, null: false)
        column_exists?(:testings, :taggable_type, :string, default: 'Photo')

    *Aleksey Magusev*

*   `ActiveRecord::Relation#inspect` now makes it clear that you are
    dealing with a `Relation` object rather than an array:.

        User.where(age: 30).inspect
        # => <ActiveRecord::Relation [#<User ...>, #<User ...>, ...]>

        User.where(age: 30).to_a.inspect
        # => [#<User ...>, #<User ...>]

    The number of records displayed will be limited to 10.

    *Brian Cardarella, Jon Leighton & Damien Mathieu*

*   Add `collation` and `ctype` support to PostgreSQL. These are available for PostgreSQL 8.4 or later.
    Example:

        development:
          adapter: postgresql
          host: localhost
          database: rails_development
          username: foo
          password: bar
          encoding: UTF8
          collation: ja_JP.UTF8
          ctype: ja_JP.UTF8

    *kennyj*

*   Changed validates_presence_of on an association so that children objects
    do not validate as being present if they are marked for destruction. This
    prevents you from saving the parent successfully and thus putting the parent
    in an invalid state.

    *Nick Monje & Brent Wheeldon*

*   `FinderMethods#exists?` now returns `false` with the `false` argument.

    *Egor Lynko*

*   Added support for specifying the precision of a timestamp in the postgresql
    adapter. So, instead of having to incorrectly specify the precision using the
    `:limit` option, you may use `:precision`, as intended. For example, in a migration:

        def change
          create_table :foobars do |t|
            t.timestamps :precision => 0
          end
        end

    *Tony Schneider*

*   Allow `ActiveRecord::Relation#pluck` to accept multiple columns. Returns an
    array of arrays containing the typecasted values:

        Person.pluck(:id, :name)
        # SELECT people.id, people.name FROM people
        # [[1, 'David'], [2, 'Jeremy'], [3, 'Jose']]

    *Jeroen van Ingen & Carlos Antonio da Silva*

*   Improve the derivation of HABTM join table name to take account of nesting.
    It now takes the table names of the two models, sorts them lexically and
    then joins them, stripping any common prefix from the second table name.

    Some examples:

        Top level models (Category <=> Product)
        Old: categories_products
        New: categories_products

        Top level models with a global table_name_prefix (Category <=> Product)
        Old: site_categories_products
        New: site_categories_products

        Nested models in a module without a table_name_prefix method (Admin::Category <=> Admin::Product)
        Old: categories_products
        New: categories_products

        Nested models in a module with a table_name_prefix method (Admin::Category <=> Admin::Product)
        Old: categories_products
        New: admin_categories_products

        Nested models in a parent model (Catalog::Category <=> Catalog::Product)
        Old: categories_products
        New: catalog_categories_products

        Nested models in different parent models (Catalog::Category <=> Content::Page)
        Old: categories_pages
        New: catalog_categories_content_pages

    *Andrew White*

*   Move HABTM validity checks to `ActiveRecord::Reflection`. One side effect of
    this is to move when the exceptions are raised from the point of declaration
    to when the association is built. This is consistant with other association
    validity checks.

    *Andrew White*

*   Added `stored_attributes` hash which contains the attributes stored using
    `ActiveRecord::Store`. This allows you to retrieve the list of attributes
    you've defined.

       class User < ActiveRecord::Base
         store :settings, accessors: [:color, :homepage]
       end

       User.stored_attributes[:settings] # [:color, :homepage]

    *Joost Baaij & Carlos Antonio da Silva*

*   PostgreSQL default log level is now 'warning', to bypass the noisy notice
    messages. You can change the log level using the `min_messages` option
    available in your config/database.yml.

    *kennyj*

*   Add uuid datatype support to PostgreSQL adapter.

    *Konstantin Shabanov*

*   Added `ActiveRecord::Migration.check_pending!` that raises an error if
    migrations are pending.

    *Richard Schneeman*

*   Added `#destroy!` which acts like `#destroy` but will raise an
    `ActiveRecord::RecordNotDestroyed` exception instead of returning `false`.

    *Marc-André Lafortune*

*   Allow blocks for `count` with `ActiveRecord::Relation`, to work similar as
    `Array#count`:

        Person.where("age > 26").count { |person| person.gender == 'female' }

    *Chris Finne & Carlos Antonio da Silva*

*   Added support to `CollectionAssociation#delete` for passing `fixnum`
    or `string` values as record ids. This finds the records responding
    to the `id` and executes delete on them.

        class Person < ActiveRecord::Base
          has_many :pets
        end

        person.pets.delete("1") # => [#<Pet id: 1>]
        person.pets.delete(2, 3) # => [#<Pet id: 2>, #<Pet id: 3>]

    *Francesco Rodriguez*

*   Deprecated most of the 'dynamic finder' methods. All dynamic methods
    except for `find_by_...` and `find_by_...!` are deprecated. Here's
    how you can rewrite the code:

      * `find_all_by_...` can be rewritten using `where(...)`
      * `find_last_by_...` can be rewritten using `where(...).last`
      * `scoped_by_...` can be rewritten using `where(...)`
      * `find_or_initialize_by_...` can be rewritten using
        `where(...).first_or_initialize`
      * `find_or_create_by_...` can be rewritten using
        `find_or_create_by(...)` or where(...).first_or_create`
      * `find_or_create_by_...!` can be rewritten using
        `find_or_create_by!(...) or `where(...).first_or_create!`

    The implementation of the deprecated dynamic finders has been moved
    to the `activerecord-deprecated_finders` gem. See below for details.

    *Jon Leighton*

*   Deprecated the old-style hash based finder API. This means that
    methods which previously accepted "finder options" no longer do. For
    example this:

        Post.find(:all, conditions: { comments_count: 10 }, limit: 5)

    Should be rewritten in the new style which has existed since Rails 3:

        Post.where(comments_count: 10).limit(5)

    Note that as an interim step, it is possible to rewrite the above as:

        Post.all.merge(where: { comments_count: 10 }, limit: 5)

    This could save you a lot of work if there is a lot of old-style
    finder usage in your application.

    `Relation#merge` now accepts a hash of
    options, but they must be identical to the names of the equivalent
    finder method. These are mostly identical to the old-style finder
    option names, except in the following cases:

      * `:conditions` becomes `:where`.
      * `:include` becomes `:includes`.
      * `:extend` becomes `:extending`.

    The code to implement the deprecated features has been moved out to
    the `activerecord-deprecated_finders` gem. This gem is a dependency
    of Active Record in Rails 4.0. It will no longer be a dependency
    from Rails 4.1, but if your app relies on the deprecated features
    then you can add it to your own Gemfile. It will be maintained by
    the Rails core team until Rails 5.0 is released.

    *Jon Leighton*

*   It's not possible anymore to destroy a model marked as read only.

    *Johannes Barre*

*   Added ability to ActiveRecord::Relation#from to accept other ActiveRecord::Relation objects.

      Record.from(subquery)
      Record.from(subquery, :a)

    *Radoslav Stankov*

*   Added custom coders support for ActiveRecord::Store. Now you can set
    your custom coder like this:

        store :settings, accessors: [ :color, :homepage ], coder: JSON

    *Andrey Voronkov*

*   `mysql` and `mysql2` connections will set `SQL_MODE=STRICT_ALL_TABLES` by
    default to avoid silent data loss. This can be disabled by specifying
    `strict: false` in your `database.yml`.

    *Michael Pearson*

*   Added default order to `first` to assure consistent results among
    different database engines. Introduced `take` as a replacement to
    the old behavior of `first`.

    *Marcelo Silveira*

*   Added an `:index` option to automatically create indexes for references
    and belongs_to statements in migrations.

    The `references` and `belongs_to` methods now support an `index`
    option that receives either a boolean value or an options hash
    that is identical to options available to the add_index method:

      create_table :messages do |t|
        t.references :person, index: true
      end

      Is the same as:

      create_table :messages do |t|
        t.references :person
      end
      add_index :messages, :person_id

    Generators have also been updated to use the new syntax.

    *Joshua Wood*

*   Added bang methods for mutating `ActiveRecord::Relation` objects.
    For example, while `foo.where(:bar)` will return a new object
    leaving `foo` unchanged, `foo.where!(:bar)` will mutate the foo
    object

    *Jon Leighton*

*   Added `#find_by` and `#find_by!` to mirror the functionality
    provided by dynamic finders in a way that allows dynamic input more
    easily:

        Post.find_by name: 'Spartacus', rating: 4
        Post.find_by "published_at < ?", 2.weeks.ago
        Post.find_by! name: 'Spartacus'

    *Jon Leighton*

*   Added ActiveRecord::Base#slice to return a hash of the given methods with
    their names as keys and returned values as values.

    *Guillermo Iguaran*

*   Deprecate eager-evaluated scopes.

    Don't use this:

        scope :red, where(color: 'red')
        default_scope where(color: 'red')

    Use this:

        scope :red, -> { where(color: 'red') }
        default_scope { where(color: 'red') }

    The former has numerous issues. It is a common newbie gotcha to do
    the following:

        scope :recent, where(published_at: Time.now - 2.weeks)

    Or a more subtle variant:

        scope :recent, -> { where(published_at: Time.now - 2.weeks) }
        scope :recent_red, recent.where(color: 'red')

    Eager scopes are also very complex to implement within Active
    Record, and there are still bugs. For example, the following does
    not do what you expect:

        scope :remove_conditions, except(:where)
        where(...).remove_conditions # => still has conditions

    *Jon Leighton*

*   Remove IdentityMap

    IdentityMap has never graduated to be an "enabled-by-default" feature, due
    to some inconsistencies with associations, as described in this commit:

       https://github.com/rails/rails/commit/302c912bf6bcd0fa200d964ec2dc4a44abe328a6

    Hence the removal from the codebase, until such issues are fixed.

    *Carlos Antonio da Silva*

*   Added the schema cache dump feature.

    `Schema cache dump` feature was implemetend. This feature can dump/load internal state of `SchemaCache` instance
    because we want to boot rails more quickly when we have many models.

    Usage notes:

      1) execute rake task.
      RAILS_ENV=production bundle exec rake db:schema:cache:dump
      => generate db/schema_cache.dump

      2) add config.active_record.use_schema_cache_dump = true in config/production.rb. BTW, true is default.

      3) boot rails.
      RAILS_ENV=production bundle exec rails server
      => use db/schema_cache.dump

      4) If you remove clear dumped cache, execute rake task.
      RAILS_ENV=production bundle exec rake db:schema:cache:clear
      => remove db/schema_cache.dump

    *kennyj*

*   Added support for partial indices to PostgreSQL adapter.

    The `add_index` method now supports a `where` option that receives a
    string with the partial index criteria.

        add_index(:accounts, :code, where: 'active')

        Generates

        CREATE INDEX index_accounts_on_code ON accounts(code) WHERE active

    *Marcelo Silveira*

*   Implemented ActiveRecord::Relation#none method.

    The `none` method returns a chainable relation with zero records
    (an instance of the NullRelation class).

    Any subsequent condition chained to the returned relation will continue
    generating an empty relation and will not fire any query to the database.

    *Juanjo Bazán*

*   Added the `ActiveRecord::NullRelation` class implementing the null
    object pattern for the Relation class.

    *Juanjo Bazán*

*   Added new `dependent: :restrict_with_error` option. This will add
    an error to the model, rather than raising an exception.

    The `:restrict` option is renamed to `:restrict_with_exception` to
    make this distinction explicit.

    *Manoj Kumar & Jon Leighton*

*   Added `create_join_table` migration helper to create HABTM join tables.

        create_join_table :products, :categories
        # =>
        # create_table :categories_products, id: false do |td|
        #   td.integer :product_id,  null: false
        #   td.integer :category_id, null: false
        # end

    *Rafael Mendonça França*

*   The primary key is always initialized in the @attributes hash to `nil` (unless
    another value has been specified).

    *Aaron Paterson*

*   In previous releases, the following would generate a single query with
    an `OUTER JOIN comments`, rather than two separate queries:

        Post.includes(:comments)
            .where("comments.name = 'foo'")

    This behaviour relies on matching SQL string, which is an inherently
    flawed idea unless we write an SQL parser, which we do not wish to
    do.

    Therefore, it is now deprecated.

    To avoid deprecation warnings and for future compatibility, you must
    explicitly state which tables you reference, when using SQL snippets:

        Post.includes(:comments)
            .where("comments.name = 'foo'")
            .references(:comments)

    Note that you do not need to explicitly specify references in the
    following cases, as they can be automatically inferred:

        Post.where(comments: { name: 'foo' })
        Post.where('comments.name' => 'foo')
        Post.order('comments.name')

    You also do not need to worry about this unless you are doing eager
    loading. Basically, don't worry unless you see a deprecation warning
    or (in future releases) an SQL error due to a missing JOIN.

    *Jon Leighton*

*   Support for the `schema_info` table has been dropped. Please
    switch to `schema_migrations`.

    *Aaron Patterson*

*   Connections *must* be closed at the end of a thread. If not, your
    connection pool can fill and an exception will be raised.

    *Aaron Patterson*

*   PostgreSQL hstore records can be created.

    *Aaron Patterson*

*   PostgreSQL hstore types are automatically deserialized from the database.

    *Aaron Patterson*

Please check [3-2-stable](https://github.com/rails/rails/blob/3-2-stable/activerecord/CHANGELOG.md) for previous changes.<|MERGE_RESOLUTION|>--- conflicted
+++ resolved
@@ -1,6 +1,12 @@
 ## Rails 4.0.0 (unreleased) ##
 
-<<<<<<< HEAD
+*   Don't change STI type when calling `ActiveRecord::Base#becomes`.
+    Add `ActiveRecord::Base#becomes!` with the previous behavior.
+
+    See #3023 for more information.
+
+    *Thomas Hollstegge*
+
 *   `rename_index` can be used inside a `change_table` block.
 
         change_table :accounts do |t|
@@ -8,14 +14,6 @@
         end
 
     *Jarek Radosz*
-=======
-*   Don't change STI type when calling ActiveRecord::Base#becomes, add
-    ActiveRecord::Base#becomes!
-
-    See #3023.
-
-    *Thomas Hollstegge*
->>>>>>> 70fa756d
 
 *   `#pluck` can be used on a relation with `select` clause. Fix #7551
 
