<<<<<<< HEAD
*   Improve error messages when template file does not exist at absolute filepath.

    *Ted Whang*

*   Add `:country_code` option to `sms_to` for consistency with `phone_to`.

    *Jonathan Hefner*

*   OpenSSL constants are now used for Digest computations.

    *Dirkjan Bussink*
=======
*   Add `include_seconds` option for `time_field`

        <%= form.time_field :foo, include_seconds: false %>
        # => <input value="16:22" type="time" />

    Default includes seconds:

        <%= form.time_field :foo %>
        # => <input value="16:22:01.440" type="time" />

    This allows you to take advantage of [different rendering options](https://developer.mozilla.org/en-US/docs/Web/HTML/Element/input/time#time_value_format) in some browsers.

    *Alex Ghiculescu*
>>>>>>> 8e9615c1

*   The `translate` helper now passes `default` values that aren't
    translation keys through `I18n.translate` for interpolation.

    *Jonathan Hefner*

*   Adds option `extname` to `stylesheet_link_tag` to skip default
    `.css` extension appended to the stylesheet path.

    Before:

    ```ruby
    stylesheet_link_tag "style.less"
    # <link href="/stylesheets/style.less.scss" rel="stylesheet">
    ```

    After:

    ```ruby
    stylesheet_link_tag "style.less", extname: false, skip_pipeline: true, rel: "stylesheet/less"
    # <link href="/stylesheets/style.less" rel="stylesheet/less">
    ```

    *Abhay Nikam*

*   Deprecate `render` locals to be assigned to instance variables.

    *Petrik de Heus*

*   Remove legacy default `media=screen` from `stylesheet_link_tag`.

    *André Luis Leal Cardoso Junior*

*   Change `ActionView::Helpers::FormBuilder#button` to transform `formmethod`
    attributes into `_method="$VERB"` Form Data to enable varied same-form actions:

        <%= form_with model: post, method: :put do %>
          <%= form.button "Update" %>
          <%= form.button "Delete", formmethod: :delete %>
        <% end %>
        <%# => <form action="posts/1">
            =>   <input type="hidden" name="_method" value="put">
            =>   <button type="submit">Update</button>
            =>   <button type="submit" formmethod="post" name="_method" value="delete">Delete</button>
            => </form>
        %>

    *Sean Doyle*

*   Change `ActionView::Helpers::UrlHelper#button_to` to *always* render a
    `<button>` element, regardless of whether or not the content is passed as
    the first argument or as a block.

        <%= button_to "Delete", post_path(@post), method: :delete %>
        # => <form action="/posts/1"><input type="hidden" name="_method" value="delete"><button type="submit">Delete</button></form>

        <%= button_to post_path(@post), method: :delete do %>
          Delete
        <% end %>
        # => <form action="/posts/1"><input type="hidden" name="_method" value="delete"><button type="submit">Delete</button></form>

    *Sean Doyle*, *Dusan Orlovic*

*   Add `config.action_view.preload_links_header` to allow disabling of
    the `Link` header being added by default when using `stylesheet_link_tag`
    and `javascript_include_tag`.

    *Andrew White*

*   The `translate` helper now resolves `default` values when a `nil` key is
    specified, instead of always returning `nil`.

    *Jonathan Hefner*

*   Add `config.action_view.image_loading` to configure the default value of
    the `image_tag` `:loading` option.

    By setting `config.action_view.image_loading = "lazy"`, an application can opt in to
    lazy loading images sitewide, without changing view code.

    *Jonathan Hefner*

*   `ActionView::Helpers::FormBuilder#id` returns the value
    of the `<form>` element's `id` attribute. With a `method` argument, returns
    the `id` attribute for a form field with that name.

        <%= form_for @post do |f| %>
          <%# ... %>

          <% content_for :sticky_footer do %>
            <%= form.button(form: f.id) %>
          <% end %>
        <% end %>

    *Sean Doyle*

*   `ActionView::Helpers::FormBuilder#field_id` returns the value generated by
    the FormBuilder for the given attribute name.

        <%= form_for @post do |f| %>
          <%= f.label :title %>
          <%= f.text_field :title, aria: { describedby: f.field_id(:title, :error) } %>
          <%= tag.span("is blank", id: f.field_id(:title, :error) %>
        <% end %>

    *Sean Doyle*

*   Add `tag.attributes` to transform a Hash into HTML Attributes, ready to be
    interpolated into ERB.

        <input <%= tag.attributes(type: :text, aria: { label: "Search" }) %> >
        # => <input type="text" aria-label="Search">

    *Sean Doyle*


Please check [6-1-stable](https://github.com/rails/rails/blob/6-1-stable/actionview/CHANGELOG.md) for previous changes.<|MERGE_RESOLUTION|>--- conflicted
+++ resolved
@@ -1,16 +1,3 @@
-<<<<<<< HEAD
-*   Improve error messages when template file does not exist at absolute filepath.
-
-    *Ted Whang*
-
-*   Add `:country_code` option to `sms_to` for consistency with `phone_to`.
-
-    *Jonathan Hefner*
-
-*   OpenSSL constants are now used for Digest computations.
-
-    *Dirkjan Bussink*
-=======
 *   Add `include_seconds` option for `time_field`
 
         <%= form.time_field :foo, include_seconds: false %>
@@ -24,7 +11,18 @@
     This allows you to take advantage of [different rendering options](https://developer.mozilla.org/en-US/docs/Web/HTML/Element/input/time#time_value_format) in some browsers.
 
     *Alex Ghiculescu*
->>>>>>> 8e9615c1
+
+*   Improve error messages when template file does not exist at absolute filepath.
+
+    *Ted Whang*
+
+*   Add `:country_code` option to `sms_to` for consistency with `phone_to`.
+
+    *Jonathan Hefner*
+
+*   OpenSSL constants are now used for Digest computations.
+
+    *Dirkjan Bussink*
 
 *   The `translate` helper now passes `default` values that aren't
     translation keys through `I18n.translate` for interpolation.
