# frozen_string_literal: true

ENV["RAILS_ENV"] ||= "test"
require_relative "dummy/config/environment.rb"

require "bundler/setup"
require "active_support"
require "active_support/test_case"
require "active_support/core_ext/object/try"
require "active_support/testing/autorun"
require "active_support/configuration_file"
require "active_storage/service/mirror_service"
require "image_processing/mini_magick"

require "active_job"
ActiveJob::Base.queue_adapter = :test
ActiveJob::Base.logger = ActiveSupport::Logger.new(nil)

SERVICE_CONFIGURATIONS = begin
  ActiveSupport::ConfigurationFile.parse(File.expand_path("service/configurations.yml", __dir__)).deep_symbolize_keys
rescue Errno::ENOENT
  puts "Missing service configuration file in test/service/configurations.yml"
  {}
end
# Azure service tests are currently failing on the main branch.
# We temporarily disable them while we get things working again.
if ENV["CI"]
  SERVICE_CONFIGURATIONS.delete(:azure)
  SERVICE_CONFIGURATIONS.delete(:azure_public)
end

require "tmpdir"

Rails.configuration.active_storage.service_configurations = SERVICE_CONFIGURATIONS.merge(
  "local" => { "service" => "Disk", "root" => Dir.mktmpdir("active_storage_tests") },
  "local_public" => { "service" => "Disk", "root" => Dir.mktmpdir("active_storage_tests"), "public" => true },
  "disk_mirror_1" => { "service" => "Disk", "root" => Dir.mktmpdir("active_storage_tests_1") },
  "disk_mirror_2" => { "service" => "Disk", "root" => Dir.mktmpdir("active_storage_tests_2") },
  "disk_mirror_3" => { "service" => "Disk", "root" => Dir.mktmpdir("active_storage_tests_3") },
  "mirror" => { "service" => "Mirror", "primary" => "local", "mirrors" => ["disk_mirror_1", "disk_mirror_2", "disk_mirror_3"] }
).deep_stringify_keys

Rails.configuration.active_storage.service = "local"

ActiveStorage.logger = ActiveSupport::Logger.new(nil)
ActiveStorage.verifier = ActiveSupport::MessageVerifier.new("Testing")
ActiveStorage::FixtureSet.file_fixture_path = File.expand_path("fixtures/files", __dir__)

class ActiveSupport::TestCase
  self.file_fixture_path = ActiveStorage::FixtureSet.file_fixture_path

  include ActiveRecord::TestFixtures

  self.fixture_path = File.expand_path("fixtures", __dir__)

  setup do
    ActiveStorage::Current.url_options = { protocol: "https://", host: "example.com", port: nil }
  end

  teardown do
    ActiveStorage::Current.reset
  end

<<<<<<< HEAD
  def assert_queries(expected_count, matcher: nil)
=======
  def assert_queries(expected_count, &block)
>>>>>>> 8865834c
    ActiveRecord::Base.connection.materialize_transactions

    queries = []
    ActiveSupport::Notifications.subscribe("sql.active_record") do |*, payload|
      queries << payload[:sql] if %w[ SCHEMA TRANSACTION ].exclude?(payload[:name]) && (matcher.nil? || payload[:sql].match(matcher))
    end

<<<<<<< HEAD
    yield.tap do
      assert_equal expected_count, queries.size, "#{queries.size} instead of #{expected_count} queries were executed. Queries: #{queries.join("\n\n")}"
    end
=======
    result = _assert_nothing_raised_or_warn("assert_queries", &block)
    assert_equal expected_count, queries.size, "#{queries.size} instead of #{expected_count} queries were executed. #{queries.inspect}"
    result
>>>>>>> 8865834c
  end

  def assert_no_queries(&block)
    assert_queries(0, &block)
  end

  private
    def create_blob(key: nil, data: "Hello world!", filename: "hello.txt", content_type: "text/plain", identify: true, service_name: nil, record: nil)
      ActiveStorage::Blob.create_and_upload! key: key, io: StringIO.new(data), filename: filename, content_type: content_type, identify: identify, service_name: service_name, record: record
    end

    def create_file_blob(key: nil, filename: "racecar.jpg", content_type: "image/jpeg", metadata: nil, service_name: nil, record: nil)
      ActiveStorage::Blob.create_and_upload! io: file_fixture(filename).open, filename: filename, content_type: content_type, metadata: metadata, service_name: service_name, record: record
    end

    def create_blob_before_direct_upload(key: nil, filename: "hello.txt", byte_size:, checksum:, content_type: "text/plain", record: nil)
      ActiveStorage::Blob.create_before_direct_upload! key: key, filename: filename, byte_size: byte_size, checksum: checksum, content_type: content_type, record: record
    end

    def build_blob_after_unfurling(key: nil, data: "Hello world!", filename: "hello.txt", content_type: "text/plain", identify: true, record: nil)
      ActiveStorage::Blob.build_after_unfurling key: key, io: StringIO.new(data), filename: filename, content_type: content_type, identify: identify, record: record
    end

    def directly_upload_file_blob(filename: "racecar.jpg", content_type: "image/jpeg", record: nil)
      file = file_fixture(filename)
      byte_size = file.size
      checksum = OpenSSL::Digest::MD5.file(file).base64digest

      create_blob_before_direct_upload(filename: filename, byte_size: byte_size, checksum: checksum, content_type: content_type, record: record).tap do |blob|
        service = ActiveStorage::Blob.service.try(:primary) || ActiveStorage::Blob.service
        service.upload(blob.key, file.open)
      end
    end

    def read_image(blob_or_variant)
      MiniMagick::Image.open blob_or_variant.service.send(:path_for, blob_or_variant.key)
    end

    def extract_metadata_from(blob)
      blob.tap(&:analyze).metadata
    end

    def fixture_file_upload(filename)
      Rack::Test::UploadedFile.new file_fixture(filename).to_s
    end

    def with_service(service_name)
      previous_service = ActiveStorage::Blob.service
      ActiveStorage::Blob.service = service_name ? ActiveStorage::Blob.services.fetch(service_name) : nil

      yield
    ensure
      ActiveStorage::Blob.service = previous_service
    end

    def with_strict_loading_by_default(&block)
      strict_loading_was = ActiveRecord::Base.strict_loading_by_default
      ActiveRecord::Base.strict_loading_by_default = true
      yield
      ActiveRecord::Base.strict_loading_by_default = strict_loading_was
    end

    def without_variant_tracking(&block)
      variant_tracking_was = ActiveStorage.track_variants
      ActiveStorage.track_variants = false
      yield
      ActiveStorage.track_variants = variant_tracking_was
    end

    def with_raise_on_open_redirects(service)
      old_raise_on_open_redirects = ActionController::Base.raise_on_open_redirects
      old_service = ActiveStorage::Blob.service

      ActionController::Base.raise_on_open_redirects = true
      ActiveStorage::Blob.service = ActiveStorage::Service.configure(service, SERVICE_CONFIGURATIONS)
      yield
    ensure
      ActionController::Base.raise_on_open_redirects = old_raise_on_open_redirects
      ActiveStorage::Blob.service = old_service
    end

    def subscribe_events_from(name)
      events = []
      ActiveSupport::Notifications.subscribe(name) do |*args|
        events << ActiveSupport::Notifications::Event.new(*args)
      end
      events
    end
end

require "global_id"
GlobalID.app = "ActiveStorageExampleApp"
ActiveRecord::Base.include GlobalID::Identification

class User < ActiveRecord::Base
  validates :name, presence: true

  has_one_attached :avatar
  has_one_attached :cover_photo, dependent: false, service: :local
  has_one_attached :avatar_with_variants do |attachable|
    attachable.variant :thumb, resize_to_limit: [100, 100]
  end
  has_one_attached :intro_video
  has_one_attached :name_pronunciation_audio

  has_many_attached :highlights
  has_many_attached :vlogs, dependent: false, service: :local
  has_many_attached :highlights_with_variants do |attachable|
    attachable.variant :thumb, resize_to_limit: [100, 100]
  end

  accepts_nested_attributes_for :highlights_attachments, allow_destroy: true
end

class Group < ActiveRecord::Base
  has_one_attached :avatar
  has_many :users, autosave: true

  accepts_nested_attributes_for :users
end

require_relative "../../tools/test_common"<|MERGE_RESOLUTION|>--- conflicted
+++ resolved
@@ -61,11 +61,7 @@
     ActiveStorage::Current.reset
   end
 
-<<<<<<< HEAD
-  def assert_queries(expected_count, matcher: nil)
-=======
-  def assert_queries(expected_count, &block)
->>>>>>> 8865834c
+  def assert_queries(expected_count, matcher: nil, &block)
     ActiveRecord::Base.connection.materialize_transactions
 
     queries = []
@@ -73,15 +69,9 @@
       queries << payload[:sql] if %w[ SCHEMA TRANSACTION ].exclude?(payload[:name]) && (matcher.nil? || payload[:sql].match(matcher))
     end
 
-<<<<<<< HEAD
-    yield.tap do
-      assert_equal expected_count, queries.size, "#{queries.size} instead of #{expected_count} queries were executed. Queries: #{queries.join("\n\n")}"
-    end
-=======
     result = _assert_nothing_raised_or_warn("assert_queries", &block)
-    assert_equal expected_count, queries.size, "#{queries.size} instead of #{expected_count} queries were executed. #{queries.inspect}"
+    assert_equal expected_count, queries.size, "#{queries.size} instead of #{expected_count} queries were executed. Queries: #{queries.join("\n\n")}"
     result
->>>>>>> 8865834c
   end
 
   def assert_no_queries(&block)
