--- conflicted
+++ resolved
@@ -49,17 +49,7 @@
       template_path = original_template_path.sub(/^\//, '')
 
       each do |load_path|
-<<<<<<< HEAD
-        if format && (template = load_path["#{template_path}.#{I18n.locale}.#{format}"])
-          return template
-        elsif format && (template = load_path["#{template_path}.#{format}"])
-          return template
-        elsif template = load_path["#{template_path}.#{I18n.locale}"]
-          return template
-        elsif template = load_path[template_path]
-=======
         if template = load_path.find_by_parts(template_path, format)
->>>>>>> 85750f22
           return template
         # Try to find html version if the format is javascript
         elsif format == :js && template = load_path["#{template_path}.html"]
