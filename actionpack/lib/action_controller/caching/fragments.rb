module ActionController #:nodoc:
  module Caching
    # Fragment caching is used for caching various blocks within templates without caching the entire action as a whole. This is useful when
    # certain elements of an action change frequently or depend on complicated state while other parts rarely change or can be shared amongst multiple
    # parties. The caching is done using the cache helper available in the Action View. A template with caching might look something like:
    #
    #   <b>Hello <%= @name %></b>
    #   <% cache do %>
    #     All the topics in the system:
    #     <%= render :partial => "topic", :collection => Topic.find(:all) %>
    #   <% end %>
    #
    # This cache will bind to the name of the action that called it, so if this code was part of the view for the topics/list action, you would
    # be able to invalidate it using <tt>expire_fragment(:controller => "topics", :action => "list")</tt>.
    #
    # This default behavior is of limited use if you need to cache multiple fragments per action or if the action itself is cached using
    # <tt>caches_action</tt>, so we also have the option to qualify the name of the cached fragment with something like:
    #
    #   <% cache(:action => "list", :action_suffix => "all_topics") do %>
    #
    # That would result in a name such as "/topics/list/all_topics", avoiding conflicts with the action cache and with any fragments that use a
    # different suffix. Note that the URL doesn't have to really exist or be callable - the url_for system is just used to generate unique
    # cache names that we can refer to when we need to expire the cache.
    #
    # The expiration call for this example is:
    #
    #   expire_fragment(:controller => "topics", :action => "list", :action_suffix => "all_topics")
    module Fragments
      # Given a key (as described in <tt>expire_fragment</tt>), returns a key suitable for use in reading,
      # writing, or expiring a cached fragment. If the key is a hash, the generated key is the return
      # value of url_for on that hash (without the protocol). All keys are prefixed with "views/" and uses
      # ActiveSupport::Cache.expand_cache_key for the expansion.
      def fragment_cache_key(key)
        ActiveSupport::Cache.expand_cache_key(key.is_a?(Hash) ? url_for(key).split("://").last : key, :views)
      end

      def fragment_for(buffer, name = {}, options = nil, &block) #:nodoc:
        if perform_caching
          if fragment_exist?(name,options)
            buffer.concat(read_fragment(name, options))
          else
            pos = buffer.length
            block.call
            write_fragment(name, buffer[pos..-1], options)
          end
        else
          block.call
        end
      end

      # Writes <tt>content</tt> to the location signified by <tt>key</tt> (see <tt>expire_fragment</tt> for acceptable formats)
      def write_fragment(key, content, options = nil)
        return content unless cache_configured?
        key = fragment_cache_key(key)
<<<<<<< HEAD
        event = ActiveSupport::Orchestra.instrument(:write_fragment, :key => key) do
=======

        ActiveSupport::Notifications.instrument(:write_fragment, :key => key) do
>>>>>>> 14370e1a
          cache_store.write(key, content, options)
        end
        content
      end

      # Reads a cached fragment from the location signified by <tt>key</tt> (see <tt>expire_fragment</tt> for acceptable formats)
      def read_fragment(key, options = nil)
        return unless cache_configured?
        key = fragment_cache_key(key)
<<<<<<< HEAD
        event = ActiveSupport::Orchestra.instrument(:read_fragment, :key => key) do
=======

        ActiveSupport::Notifications.instrument(:read_fragment, :key => key) do
>>>>>>> 14370e1a
          cache_store.read(key, options)
        end
      end

      # Check if a cached fragment from the location signified by <tt>key</tt> exists (see <tt>expire_fragment</tt> for acceptable formats)
      def fragment_exist?(key, options = nil)
        return unless cache_configured?
        key = fragment_cache_key(key)
<<<<<<< HEAD
        event = ActiveSupport::Orchestra.instrument(:fragment_exist?, :key => key) do
=======

        ActiveSupport::Notifications.instrument(:fragment_exist?, :key => key) do
>>>>>>> 14370e1a
          cache_store.exist?(key, options)
        end
      end

      # Removes fragments from the cache.
      #
      # +key+ can take one of three forms:
      # * String - This would normally take the form of a path, like
      #   <tt>"pages/45/notes"</tt>.
      # * Hash - Treated as an implicit call to +url_for+, like
      #   <tt>{:controller => "pages", :action => "notes", :id => 45}</tt>
      # * Regexp - Will remove any fragment that matches, so
      #   <tt>%r{pages/\d*/notes}</tt> might remove all notes. Make sure you
      #   don't use anchors in the regex (<tt>^</tt> or <tt>$</tt>) because
      #   the actual filename matched looks like
      #   <tt>./cache/filename/path.cache</tt>. Note: Regexp expiration is
      #   only supported on caches that can iterate over all keys (unlike
      #   memcached).
      #
      # +options+ is passed through to the cache store's <tt>delete</tt>
      # method (or <tt>delete_matched</tt>, for Regexp keys.)
      def expire_fragment(key, options = nil)
        return unless cache_configured?
        key = fragment_cache_key(key) unless key.is_a?(Regexp)
        message = nil

<<<<<<< HEAD
        event = ActiveSupport::Orchestra.instrument(:expire_fragment, :key => key) do
=======
        ActiveSupport::Notifications.instrument(:expire_fragment, :key => key) do
>>>>>>> 14370e1a
          if key.is_a?(Regexp)
            message = "Expired fragments matching: #{key.source}"
            cache_store.delete_matched(key, options)
          else
            message = "Expired fragment: #{key}"
            cache_store.delete(key, options)
          end
        end
      end
    end
  end
end<|MERGE_RESOLUTION|>--- conflicted
+++ resolved
@@ -52,12 +52,8 @@
       def write_fragment(key, content, options = nil)
         return content unless cache_configured?
         key = fragment_cache_key(key)
-<<<<<<< HEAD
-        event = ActiveSupport::Orchestra.instrument(:write_fragment, :key => key) do
-=======
 
         ActiveSupport::Notifications.instrument(:write_fragment, :key => key) do
->>>>>>> 14370e1a
           cache_store.write(key, content, options)
         end
         content
@@ -67,12 +63,8 @@
       def read_fragment(key, options = nil)
         return unless cache_configured?
         key = fragment_cache_key(key)
-<<<<<<< HEAD
-        event = ActiveSupport::Orchestra.instrument(:read_fragment, :key => key) do
-=======
 
         ActiveSupport::Notifications.instrument(:read_fragment, :key => key) do
->>>>>>> 14370e1a
           cache_store.read(key, options)
         end
       end
@@ -81,12 +73,8 @@
       def fragment_exist?(key, options = nil)
         return unless cache_configured?
         key = fragment_cache_key(key)
-<<<<<<< HEAD
-        event = ActiveSupport::Orchestra.instrument(:fragment_exist?, :key => key) do
-=======
 
         ActiveSupport::Notifications.instrument(:fragment_exist?, :key => key) do
->>>>>>> 14370e1a
           cache_store.exist?(key, options)
         end
       end
@@ -113,11 +101,7 @@
         key = fragment_cache_key(key) unless key.is_a?(Regexp)
         message = nil
 
-<<<<<<< HEAD
-        event = ActiveSupport::Orchestra.instrument(:expire_fragment, :key => key) do
-=======
         ActiveSupport::Notifications.instrument(:expire_fragment, :key => key) do
->>>>>>> 14370e1a
           if key.is_a?(Regexp)
             message = "Expired fragments matching: #{key.source}"
             cache_store.delete_matched(key, options)
