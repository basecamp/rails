--- conflicted
+++ resolved
@@ -1,33 +1,4 @@
 module ActionController #:nodoc:
-<<<<<<< HEAD
-  # The flash provides a way to pass temporary objects between actions. Anything you place in the flash will be exposed
-  # to the very next action and then cleared out. This is a great way of doing notices and alerts, such as a create
-  # action that sets <tt>flash[:notice] = "Successfully created"</tt> before redirecting to a display action that can
-  # then expose the flash to its template. Actually, that exposure is automatically done. Example:
-  #
-  #   class PostsController < ActionController::Base
-  #     def create
-  #       # save post
-  #       flash[:notice] = "Successfully created post"
-  #       redirect_to @post
-  #     end
-  #
-  #     def show
-  #       # doesn't need to assign the flash notice to the template, that's done automatically
-  #     end
-  #   end
-  #
-  #   show.html.erb
-  #     <% if flash[:notice] %>
-  #       <div class="notice"><%= flash[:notice] %></div>
-  #     <% end %>
-  #
-  # This example just places a string in the flash, but you can put any object in there. And of course, you can put as
-  # many as you like at a time too. Just remember: They'll be gone by the time the next action has been performed.
-  #
-  # See docs on the FlashHash class for more details about the flash.
-=======
->>>>>>> 6e3bee6c
   module Flash
     extend ActiveSupport::Concern
 
