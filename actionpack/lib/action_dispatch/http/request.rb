--- conflicted
+++ resolved
@@ -306,10 +306,6 @@
       end
     end
 
-<<<<<<< HEAD
-    # Returns true if the request's content MIME type is
-    # +application/x-www-form-urlencoded+ or +multipart/form-data+.
-=======
     # Determine whether the request body contains form-data by checking
     # the request Content-Type for one of the media-types:
     # "application/x-www-form-urlencoded" or "multipart/form-data". The
@@ -318,7 +314,6 @@
     #
     # A request body is not assumed to contain form-data when no
     # Content-Type header is provided and the request_method is POST.
->>>>>>> 7f546318
     def form_data?
       FORM_DATA_MEDIA_TYPES.include?(media_type)
     end
