<<<<<<< HEAD
=======
## Rails 4.2.1 (March 19, 2014) ##

>>>>>>> f1ccb2e6
*   Add a new-line to the end of route method generated code.

    We need to add a `\n`, because we cannot have two routes
    in the same line.

    *arthurnn*

*   Force generated routes to be inserted into routes.rb

    *Andrew White*

*   Don't remove all line endings from routes.rb when revoking scaffold.

    Fixes #15913.

    *Andrew White*

*   Fix scaffold generator with `--helper=false` option.

    *Rafael Mendonça França*


## Rails 4.2.0 (December 20, 2014) ##

*   Deprecate `config.serve_static_assets` in favor of `config.serve_static_files`
    to clarify that the option is unrelated to the asset pipeline.

    *Godfrey Chan*

*   `config.serve_static_files` can now be set from an environment variable in
    production mode. The feature remains off by default, but can be enabled by
    setting `RAILS_SERVE_STATIC_FILES` to a non-empty string at boot time.

    *Richard Schneeman*, *Godfrey Chan*

*   Generated migrations add the appropriate foreign key constraints to
    references.

    *Derek Prior*

*   Deprecate different default for `log_level` in production.

    *Godfrey Chan*, *Matthew Draper*

*   Generated `.gitignore` excludes the whole `log/` directory, not only
    `*.log` files.

    *ShunsukeAida*

*   `Rails::Paths::Path.unshift` now has the same interface as `Array.unshift`.

    *Igor Kapkov*

*   Make `rake test` run all tests in test folder.

    Deprecate `rake test:all` and replace `rake test:all:db` with `rake test:db`

    *David Geukers*

*   `secret_token` is now saved in `Rails.application.secrets.secret_token`
    and it falls back to the value of `config.secret_token` when it is not
    present in `config/secrets.yml`.

    *Benjamin Fleischer*

*   Remove `--skip-action-view` option from `Rails::Generators::AppBase`.

    Fixes #17023.

    *Dan Olson*

*   Specify dummy app's db migrate path in plugin's test_helper.rb.

    Fixes #16877.

    *Yukio Mizuta*

*   Inject `Rack::Lock` if `config.eager_load` is false.

    Fixes #15089.

    *Xavier Noria*

*   Change the path of dummy app location in plugin's test_helper.rb for cases
    you specify dummy_path option.

    *Yukio Mizuta*

*   Fix a bug in the `gem` method for Rails templates when non-String options
    are used.

    Fixes #16709.

    *Yves Senn*

*   The [web-console](https://github.com/rails/web-console) gem is now
    installed by default for new applications. It can help you debug
    development exceptions by spawning an interactive console in its cause
    binding.

    *Ryan Dao*, *Genadi Samokovarov*, *Guillermo Iguaran*

*   Add a `required` option to the model generator for associations

    *Sean Griffin*

*   Add `after_bundle` callbacks in Rails templates. Useful for allowing the
    generated binstubs to be added to version control.

    Fixes #16292.

    *Stefan Kanev*

*   Pull in the custom configuration concept from dhh/custom_configuration, which allows you to
    configure your own code through the Rails configuration object with custom configuration:

        # config/environments/production.rb
        config.x.payment_processing.schedule = :daily
        config.x.payment_processing.retries  = 3
        config.x.super_debugger              = true

    These configuration points are then available through the configuration object:

        Rails.configuration.x.payment_processing.schedule # => :daily
        Rails.configuration.x.payment_processing.retries  # => 3
        Rails.configuration.x.super_debugger              # => true

    *DHH*

*   Scaffold generator `_form` partial adds `class="field"` for password
    confirmation fields.

    *noinkling*

*   Add `Rails::Application.config_for` to load a configuration for the current
    environment.

        # config/exception_notification.yml:
        production:
          url: http://127.0.0.1:8080
          namespace: my_app_production
        development:
          url: http://localhost:3001
          namespace: my_app_development

        # config/production.rb
        Rails.application.configure do
          config.middleware.use ExceptionNotifier, config_for(:exception_notification)
        end

    *Rafael Mendonça França*, *DHH*

*   Deprecate `Rails::Rack::LogTailer` without replacement.

    *Rafael Mendonça França*

*   Add `--skip-turbolinks` option to the app generator.

    *Rafael Mendonça França*

*   Invalid `bin/rails generate` commands will now show spelling suggestions.

    *Richard Schneeman*

*   Add `bin/setup` script to bootstrap an application.

    *Yves Senn*

*   Replace double quotes with single quotes while adding an entry into Gemfile.

    *Alexander Belaev*

*   Default `config.assets.digest` to `true` in development.

    *Dan Kang*

*   Load database configuration from the first `database.yml` available in paths.

    *Pier-Olivier Thibault*

*   Reading name and email from git for plugin gemspec.

    Fixes #9589.

    *Arun Agrawal*, *Abd ar-Rahman Hamidi*, *Roman Shmatov*

*   Fix `console` and `generators` blocks defined at different environments.

    Fixes #14748.

    *Rafael Mendonça França*

*   Move configuration of asset precompile list and version to an initializer.

    *Matthew Draper*

*   Remove sqlite3 lines from `.gitignore` if the application is not using sqlite3.

    *Dmitrii Golub*

*   Add public API to register new extensions for `rake notes`.

    Example:

        config.annotations.register_extensions("scss", "sass") { |tag| /\/\/\s*(#{tag}):?\s*(.*)$/ }

    *Roberto Miranda*

*   Removed unnecessary `rails application` command.

    *Arun Agrawal*

*   Make the `rails:template` rake task load the application's initializers.

    Fixes #12133.

    *Robin Dupret*

*   Introduce `Rails.gem_version` as a convenience method to return
    `Gem::Version.new(Rails.version)`, suggesting a more reliable way to perform
    version comparison.

    Example:

        Rails.version #=> "4.1.2"
        Rails.gem_version #=> #<Gem::Version "4.1.2">

        Rails.version > "4.1.10" #=> false
        Rails.gem_version > Gem::Version.new("4.1.10") #=> true
        Gem::Requirement.new("~> 4.1.2") =~ Rails.gem_version #=> true

    *Prem Sichanugrist*

*   Avoid namespacing routes inside engines.

    Mountable engines are namespaced by default so the generated routes
    were too while they should not.

    Fixes #14079.

    *Yves Senn*, *Carlos Antonio da Silva*, *Robin Dupret*

Please check [4-1-stable](https://github.com/rails/rails/blob/4-1-stable/railties/CHANGELOG.md) for previous changes.<|MERGE_RESOLUTION|>--- conflicted
+++ resolved
@@ -1,8 +1,5 @@
-<<<<<<< HEAD
-=======
-## Rails 4.2.1 (March 19, 2014) ##
-
->>>>>>> f1ccb2e6
+## Rails 4.2.1 (March 19, 2015) ##
+
 *   Add a new-line to the end of route method generated code.
 
     We need to add a `\n`, because we cannot have two routes
