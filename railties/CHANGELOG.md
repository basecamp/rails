--- conflicted
+++ resolved
@@ -1,4 +1,3 @@
-<<<<<<< HEAD
 *   Make generated scaffold functional tests work inside engines.
 
     *Yuji Yaginuma*
@@ -20,15 +19,12 @@
     *Andrew White*
 
 
+## Rails 4.2.2 (June 16, 2015) ##
+
+* No Changes *
+
+
 ## Rails 4.2.1 (March 19, 2015) ##
-=======
-## Rails 4.2.2 (June 16, 2015) ##
-
-* No Changes *
-
-
-## Rails 4.2.1 (March 19, 2014) ##
->>>>>>> 5d101c33
 
 *   Add a new-line to the end of route method generated code.
 
