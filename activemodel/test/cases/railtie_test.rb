require 'cases/helper'
require 'active_support/testing/isolation'

class RailtieTest < ActiveModel::TestCase
  include ActiveSupport::Testing::Isolation

  def setup
    require 'active_model/railtie'

<<<<<<< HEAD
    @app ||= Class.new(::Rails::Application) do
      config.eager_load = false
=======
    @app ||= Class.new(::Rails::Application).tap do |app|
      app.config.eager_load = false
      app.config.logger = Logger.new(STDOUT)
>>>>>>> 6fc83201
    end
  end

  test 'secure password min_cost is false in the development environment' do
    Rails.env = 'development'
    @app.initialize!

    assert_equal false, ActiveModel::SecurePassword.min_cost
  end

  test 'secure password min_cost is true in the test environment' do
    Rails.env = 'test'
    @app.initialize!

    assert_equal true, ActiveModel::SecurePassword.min_cost
  end
end<|MERGE_RESOLUTION|>--- conflicted
+++ resolved
@@ -7,14 +7,9 @@
   def setup
     require 'active_model/railtie'
 
-<<<<<<< HEAD
     @app ||= Class.new(::Rails::Application) do
       config.eager_load = false
-=======
-    @app ||= Class.new(::Rails::Application).tap do |app|
-      app.config.eager_load = false
-      app.config.logger = Logger.new(STDOUT)
->>>>>>> 6fc83201
+      config.logger = Logger.new(STDOUT)
     end
   end
 
