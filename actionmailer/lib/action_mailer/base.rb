--- conflicted
+++ resolved
@@ -363,26 +363,8 @@
       end
     end
 
-<<<<<<< HEAD
-    def mailer_name=(value)
-      self.class.mailer_name = value
-    end
-
-    # The mail object instance referenced by this mailer.
-    attr_reader :mail
-    attr_reader :template_name, :default_template_name, :action_name
-
-    def controller_path
-      self.class.controller_path
-    end
-    
-    def formats
-      @template.formats
-    end
-=======
     # Alias controller_path to mailer_name so render :partial in views work.
     alias :controller_path :mailer_name
->>>>>>> 14370e1a
 
     class << self
       attr_writer :mailer_name
@@ -476,57 +458,8 @@
     # Initialize the mailer via the given +method_name+. The body will be
     # rendered and a new TMail::Mail object created.
     def create!(method_name, *parameters) #:nodoc:
-<<<<<<< HEAD
-      ActiveSupport::Orchestra.instrument(:create_mail, :name => method_name) do
-        initialize_defaults(method_name)
-        __send__(method_name, *parameters)
-
-        # If an explicit, textual body has not been set, we check assumptions.
-        unless String === @body
-          # First, we look to see if there are any likely templates that match,
-          # which include the content-type in their file name (i.e.,
-          # "the_template_file.text.html.erb", etc.). Only do this if parts
-          # have not already been specified manually.
-          # if @parts.empty?
-            template_root.find_all(@template, {}, template_path).each do |template|
-              @parts << Part.new(
-                :content_type => template.mime_type ? template.mime_type.to_s : "text/plain",
-                :disposition => "inline",
-                :charset => charset,
-                :body => render_template(template, @body)
-              )
-            end
-
-            if @parts.size > 1
-              @content_type = "multipart/alternative" if @content_type !~ /^multipart/
-              @parts = sort_parts(@parts, @implicit_parts_order)
-            end
-          # end
-
-          # Then, if there were such templates, we check to see if we ought to
-          # also render a "normal" template (without the content type). If a
-          # normal template exists (or if there were no implicit parts) we render
-          # it.
-          # ====
-          # TODO: Revisit this
-          # template_exists = @parts.empty?
-          # template_exists ||= template_root.find("#{mailer_name}/#{@template}")
-          # @body = render_message(@template, @body) if template_exists
-
-          # Finally, if there are other message parts and a textual body exists,
-          # we shift it onto the front of the parts and set the body to nil (so
-          # that create_mail doesn't try to render it in addition to the parts).
-          # ====
-          # TODO: Revisit this
-          # if !@parts.empty? && String === @body
-          #   @parts.unshift Part.new(:charset => charset, :body => @body)
-          #   @body = nil
-          # end
-        end
-=======
       initialize_defaults(method_name)
       __send__(method_name, *parameters)
->>>>>>> 14370e1a
 
       # Create e-mail parts
       create_parts
@@ -550,7 +483,7 @@
         logger.debug "\n#{mail.encoded}"
       end
 
-      ActiveSupport::Orchestra.instrument(:deliver_mail, :mail => @mail) do
+      ActiveSupport::Notifications.instrument(:deliver_mail, :mail => @mail) do
         begin
           self.delivery_method.perform_delivery(mail) if perform_deliveries
         rescue Exception => e # Net::SMTP errors or sendmail pipe errors
@@ -572,20 +505,6 @@
         @implicit_parts_order ||= @@default_implicit_parts_order.dup
         @mime_version         ||= @@default_mime_version.dup if @@default_mime_version
 
-<<<<<<< HEAD
-      def render_template(template, body)
-        if template.respond_to?(:mime_type)
-          @current_template_content_type = template.mime_type && template.mime_type.to_sym.to_s
-        end
-        
-        @template = initialize_template_class(body)
-        layout = _pick_layout(layout, true) unless 
-          ActionController::Base.exempt_from_layout.include?(template.handler)
-        @template._render_template(template, layout, {})
-      ensure
-        @current_template_content_type = nil
-      end
-=======
         @mailer_name ||= self.class.mailer_name
         @template    ||= method_name
         @action_name = @template
@@ -593,32 +512,10 @@
         @parts   ||= []
         @headers ||= {}
         @sent_on ||= Time.now
->>>>>>> 14370e1a
 
         super # Run deprecation hooks
       end
 
-<<<<<<< HEAD
-      def render(opts)
-        opts[:locals] ||= {}
-        layout, file = opts.delete(:layout), opts[:file]
-        
-        begin
-          @template = initialize_template_class(opts.delete(:body))
-          
-          if file
-            prefix = mailer_name unless file =~ /\//
-            template = view_paths.find(file, {:formats => formats}, prefix)
-          end
-
-          layout = _pick_layout(layout, 
-            !template || ActionController::Base.exempt_from_layout.include?(template.handler))
-
-          if template
-            @template._render_template(template, layout, opts)
-          elsif inline = opts[:inline]
-            @template._render_inline(inline, layout, opts)
-=======
       def create_parts
         super # Run deprecation hooks
 
@@ -642,7 +539,6 @@
           if @parts.size > 1
             @content_type = "multipart/alternative" if @content_type !~ /^multipart/
             @parts = sort_parts(@parts, @implicit_parts_order)
->>>>>>> 14370e1a
           end
 
           # If this is a multipart e-mail add the mime_version if it is not
@@ -653,7 +549,7 @@
 
       def sort_parts(parts, order = [])
         order = order.collect { |s| s.downcase }
-        
+
         parts = parts.sort do |a, b|
           a_ct = a.content_type.downcase
           b_ct = b.content_type.downcase
