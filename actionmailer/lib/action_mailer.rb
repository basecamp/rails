#--
# Copyright (c) 2004-2009 David Heinemeier Hansson
#
# Permission is hereby granted, free of charge, to any person obtaining
# a copy of this software and associated documentation files (the
# "Software"), to deal in the Software without restriction, including
# without limitation the rights to use, copy, modify, merge, publish,
# distribute, sublicense, and/or sell copies of the Software, and to
# permit persons to whom the Software is furnished to do so, subject to
# the following conditions:
#
# The above copyright notice and this permission notice shall be
# included in all copies or substantial portions of the Software.
#
# THE SOFTWARE IS PROVIDED "AS IS", WITHOUT WARRANTY OF ANY KIND,
# EXPRESS OR IMPLIED, INCLUDING BUT NOT LIMITED TO THE WARRANTIES OF
# MERCHANTABILITY, FITNESS FOR A PARTICULAR PURPOSE AND
# NONINFRINGEMENT. IN NO EVENT SHALL THE AUTHORS OR COPYRIGHT HOLDERS BE
# LIABLE FOR ANY CLAIM, DAMAGES OR OTHER LIABILITY, WHETHER IN AN ACTION
# OF CONTRACT, TORT OR OTHERWISE, ARISING FROM, OUT OF OR IN CONNECTION
# WITH THE SOFTWARE OR THE USE OR OTHER DEALINGS IN THE SOFTWARE.
#++

actionpack_path = "#{File.dirname(__FILE__)}/../../actionpack/lib"
$:.unshift(actionpack_path) if File.directory?(actionpack_path)
require 'action_controller'
require 'action_view'

module ActionMailer
  def self.load_all!
    [Base, Part, ::Text::Format, ::Net::SMTP]
  end

  autoload :AdvAttrAccessor, 'action_mailer/adv_attr_accessor'
  autoload :DeprecatedBody, 'action_mailer/deprecated_body'
  autoload :Base, 'action_mailer/base'
  autoload :DeliveryMethod, 'action_mailer/delivery_method'
  autoload :Part, 'action_mailer/part'
  autoload :PartContainer, 'action_mailer/part_container'
  autoload :Quoting, 'action_mailer/quoting'
  autoload :TestCase, 'action_mailer/test_case'
  autoload :TestHelper, 'action_mailer/test_helper'

end

module Text
  autoload :Format, 'action_mailer/vendor/text_format'
end

module Net
  autoload :SMTP, 'net/smtp'
end

autoload :MailHelper, 'action_mailer/mail_helper'

<<<<<<< HEAD
=======
gem 'mail', '>= 1.3.0'
>>>>>>> 3a72923e
require 'mail'<|MERGE_RESOLUTION|>--- conflicted
+++ resolved
@@ -53,8 +53,4 @@
 
 autoload :MailHelper, 'action_mailer/mail_helper'
 
-<<<<<<< HEAD
-=======
-gem 'mail', '>= 1.3.0'
->>>>>>> 3a72923e
 require 'mail'