--- conflicted
+++ resolved
@@ -44,11 +44,7 @@
 
 h4. Generation
 
-<<<<<<< HEAD
 To generate all the guides, just +cd+ into the *+guides+* directory and execute:
-=======
-To generate all the guides, just +cd+ into the +guides+ directory and execute:
->>>>>>> 2fab826d
 
 <plain>
 bundle exec rake generate_guides
